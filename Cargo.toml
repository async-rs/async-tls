--- conflicted
+++ resolved
@@ -17,15 +17,9 @@
 
 [dependencies]
 futures = "0.3.4"
-<<<<<<< HEAD
 rustls = "0.18.0"
-webpki = "0.21.2"
-webpki-roots = "0.19.0"
-=======
-rustls = "0.17.0"
 webpki = { version = "0.21.2", optional = true }
 webpki-roots = { version = "0.19.0", optional = true }
->>>>>>> ad27db7e
 
 [features]
 default = ["client", "server"]
