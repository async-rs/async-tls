[package]
name = "async-tls"
version = "0.11.0"
authors = ["The async-rs developers", "Florian Gilcher <florian.gilcher@ferrous-systems.com>", "dignifiedquire <dignifiedquire@gmail.com>", "quininer kel <quininer@live.com>"]
license = "MIT/Apache-2.0"
repository = "https://github.com/async-std/async-tls"
homepage = "https://github.com/async-std/async-tls"
documentation = "https://docs.rs/async-tls"
readme = "README.md"
description = "Asynchronous TLS/SSL streams using Rustls."
categories = ["asynchronous", "cryptography", "network-programming"]
edition = "2018"

[badges]
travis-ci = { repository = "async-std/async-tls" }
appveyor = { repository = "async-std/async-tls" }

[dependencies]
futures-io = "0.3.5"
futures-core = "0.3.5"
<<<<<<< HEAD
rustls = "0.20.4"
rustls-pemfile = "0.3"
webpki = { version = "0.22.0", optional = true }
webpki-roots = { version = "0.22.3", optional = true }
=======
rustls = "0.19.0"
webpki = { version = "0.21.3", optional = true }
webpki-roots = { version = "0.21.0", optional = true }
>>>>>>> a8ca3ca5

[features]
default = ["client", "server"]
client = ["webpki", "webpki-roots"]
early-data = []
server = []

[dev-dependencies]
lazy_static = "1"
futures-executor = "0.3.5"
futures-util = { version = "0.3.5", features = ["io"] }
async-std = { version = "1.0", features = ["unstable"] }

[[test]]
name = "test"
required-features = ["client", "server"]

[[test]]
name = "google"
required-features = ["client"]<|MERGE_RESOLUTION|>--- conflicted
+++ resolved
@@ -18,16 +18,10 @@
 [dependencies]
 futures-io = "0.3.5"
 futures-core = "0.3.5"
-<<<<<<< HEAD
 rustls = "0.20.4"
 rustls-pemfile = "0.3"
 webpki = { version = "0.22.0", optional = true }
 webpki-roots = { version = "0.22.3", optional = true }
-=======
-rustls = "0.19.0"
-webpki = { version = "0.21.3", optional = true }
-webpki-roots = { version = "0.21.0", optional = true }
->>>>>>> a8ca3ca5
 
 [features]
 default = ["client", "server"]
